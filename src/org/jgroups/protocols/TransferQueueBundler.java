package org.jgroups.protocols;

import org.jgroups.Message;
import org.jgroups.annotations.ManagedAttribute;
import org.jgroups.annotations.Property;
import org.jgroups.util.AverageMinMax;
import org.jgroups.util.Util;

import java.util.ArrayList;
import java.util.List;
import java.util.concurrent.ArrayBlockingQueue;
import java.util.concurrent.BlockingQueue;

import static org.jgroups.conf.AttributeType.SCALAR;

/**
 * This bundler adds all (unicast or multicast) messages to a queue until max size has been exceeded, but does send
 * messages immediately when no other messages are available. https://issues.redhat.com/browse/JGRP-1540
 */
public class TransferQueueBundler extends BaseBundler implements Runnable {
    protected BlockingQueue<Message> queue;
    protected final List<Message>    remove_queue=new ArrayList<>(16);
    protected volatile     Thread    bundler_thread;

    @Property(description="When the queue is full, senders will drop a message rather than wait until space " +
      "is available (https://issues.redhat.com/browse/JGRP-2765)")
    protected boolean                drop_when_full=true;

    protected volatile boolean       running=true;
    @ManagedAttribute(description="Number of times a message was sent because the queue was full", type=SCALAR)
    protected long                   num_sends_because_full_queue;
    @ManagedAttribute(description="Number of times a message was sent because there was no message available in the queue",
      type=SCALAR)
    protected long                   num_sends_because_no_msgs;

    @ManagedAttribute(description="Number of dropped messages (when drop_when_full is true)",type=SCALAR)
    protected long                   num_drops_on_full_queue;

    @ManagedAttribute(description="Average fill size of the queue (in bytes)")
    protected final AverageMinMax    avg_fill_count=new AverageMinMax(); // avg number of bytes when a batch is sent
    protected static final String    THREAD_NAME="TQ-Bundler";

    public TransferQueueBundler() {
    }

<<<<<<< HEAD
    public Thread                getThread()             {return bundler_thread;}

=======
>>>>>>> bca25415
    @ManagedAttribute(description="Size of the queue")
    public int                   getQueueSize()          {return queue.size();}

    @ManagedAttribute(description="Size of the remove-queue")
    public int                   removeQueueSize()       {return remove_queue.size();}

    public boolean               dropWhenFull()          {return drop_when_full;}
    public <T extends Bundler> T dropWhenFull(boolean d) {this.drop_when_full=d; return (T)this;}


    @Override
    public void resetStats() {
        super.resetStats();
        num_sends_because_full_queue=num_sends_because_no_msgs=num_drops_on_full_queue=0;
        avg_fill_count.clear();
    }

    public void init(TP tp) {
        super.init(tp);
    }

    public synchronized void start() {
        if(running)
            stop();
        // todo: replace with LinkedBlockingQueue and measure impact (if any) on perf
        queue=new ArrayBlockingQueue<>(Util.assertPositive(capacity, "bundler capacity cannot be " + capacity));
        bundler_thread=transport.getThreadFactory().newThread(this, THREAD_NAME);
        running=true;
        bundler_thread.start();
    }

    public synchronized void stop() {
        running=false;
        Thread tmp=bundler_thread;
        bundler_thread=null;
        if(tmp != null) {
            tmp.interrupt();
            if(tmp.isAlive()) {
                try {tmp.join(500);} catch(InterruptedException e) {}
            }
        }
        drain();
    }

    public void renameThread() {
        transport.getThreadFactory().renameThread(THREAD_NAME, bundler_thread);
    }

    public int size() {
        return super.size() + removeQueueSize() + getQueueSize();
    }

    public void send(Message msg) throws Exception {
        if(!running)
            return;
        if(drop_when_full || msg.isFlagSet(Message.TransientFlag.DONT_BLOCK)) {
            if(!queue.offer(msg))
                num_drops_on_full_queue++;
        }
        else
            queue.put(msg);
    }

    public void run() {
        while(running) {
            Message msg=null;
            try {
                if((msg=queue.take()) == null)
                    continue;
                addAndSendIfSizeExceeded(msg);
                while(true) {
                    remove_queue.clear();
                    int num_msgs=queue.drainTo(remove_queue);
                    if(num_msgs <= 0)
                        break;
                    for(int i=0; i < remove_queue.size(); i++) {
                        msg=remove_queue.get(i);
                        addAndSendIfSizeExceeded(msg);
                    }
                }
                if(count > 0) {
                    num_sends_because_no_msgs++;
                    avg_fill_count.add(count);
                    sendBundledMessages();
                }
            }
            catch(Throwable t) {
                log.trace("%s: failed sending message: %s", transport.addr(), t);
            }
        }
    }


    protected void addAndSendIfSizeExceeded(Message msg) {
        int size=msg.size();
        if(count + size > max_size) {
            num_sends_because_full_queue++;
            avg_fill_count.add(count);
            sendBundledMessages();
        }
        addMessage(msg, size);
    }


    /** Takes all messages from the queue, adds them to the hashmap and then sends all bundled messages */
    protected void drain() {
        Message msg;
        if(queue != null) {
            while((msg=queue.poll()) != null)
                addAndSendIfSizeExceeded(msg);
        }
        if(!msgs.isEmpty())
            sendBundledMessages();
    }


}<|MERGE_RESOLUTION|>--- conflicted
+++ resolved
@@ -43,11 +43,6 @@
     public TransferQueueBundler() {
     }
 
-<<<<<<< HEAD
-    public Thread                getThread()             {return bundler_thread;}
-
-=======
->>>>>>> bca25415
     @ManagedAttribute(description="Size of the queue")
     public int                   getQueueSize()          {return queue.size();}
 
